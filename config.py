--- conflicted
+++ resolved
@@ -189,18 +189,16 @@
             "help": "Weight decay for AdEMAMix",
             "dest": "weight_decay",
         },
-<<<<<<< HEAD
+        "--ademamix-all-layers": {
+            "action": "store_true",
+            "default": False,
+            "help": "Process all layers using ademamix mometum (added for sweeps only).",
+            "dest": "ademamix_all_layers",
+        },
         "--rand-zero": {
             "action": "store_true",
             "help": "Assign ±1 when sign == 0.",
             "dest": "rand_zero",
-=======
-        "--ademamix_all_layers": {
-            "action": "store_true",
-            "default": False,
-            "help": "Process all layers using ademamix mometum (added for sweeps only).",
-            "dest": "ademamix_all_layers",
->>>>>>> 982bb640
         },
         "--use-xmoe": {
             "action": "store_true",
