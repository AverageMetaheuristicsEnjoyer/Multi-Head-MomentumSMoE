import math
import torch
import torch.nn as nn
import torch.nn.functional as F
from custom_transformer import FMoETransformerMLP
from gates import CustomNaiveGate_Balance_SMoE, MHMoEGate

# Size notations:
# B = batch_size, H = hidden_size, M = block_size, L = attn_span

def _skew(X, pad_value):
    """shift every row one step to the right"""
    # X = B x M x L
    B, M, L = X.size()
    X = F.pad(X, (0, M + 1), value = pad_value) # B x M x (M + L + 1)
    X = X.view(B, -1) # B x (ML + MM + M)
    X = X[:, :-M] # B x (ML + MM)
    X = X.view(B, M, M + L) # B x M x (L + M)
    return X

def _unskew(X):
    """reverse _skew operation"""
    # X = B x M x (M + L)
    B, M, L = X.size()
    L -= M
    X = X.view(B, -1)  # B x (ML + MM)
    X = F.pad(X, (0, M))  # B x (ML + MM + M)
    X = X.view(B, M, M + L + 1)  # B x M x (L + M + 1)
    X = X[:, :, :L]  # B x M x L
    return X

class SeqAttention(nn.Module):
    def __init__(
        self,
        hidden_size,
        attn_span,
        dropout
    ):
        super().__init__()
        self.hidden_size = hidden_size
        self.attn_span = attn_span
        self.dropout = nn.Dropout(dropout)
    
    def forward(self, query, key, value, pos_encoding):
        # query size = B x M x H
        # key, value sizes = B x (M + L) x H

        # B x M (q) x (M + L) (k)
        attn_ctx = torch.matmul(query, key.transpose(-1, -2))
        attn_ctx = _unskew(attn_ctx) # B x M x L

        attn_pos = torch.matmul(query, pos_encoding) # B x M x L_pos
        attn = attn_ctx + attn_pos

        attn = attn / math.sqrt(self.hidden_size) # B x M x L_pos
        attn = F.softmax(attn, dim = -1)
        attn = self.dropout(attn)

        attn_ctx = _skew(attn, 0) # B x M x (L + M)
        out = torch.matmul(attn_ctx, value) # B x M x H
        return out

    def get_cache_size(self):
        return self.attn_span

class MultiHeadSeqAttention(nn.Module):
    def __init__(
        self,
        hidden_size,
        num_heads,
        dropout,
        attn_span,
    ):
        super().__init__()
        assert hidden_size % num_heads == 0
        self.num_heads = num_heads
        self.head_dim = hidden_size // num_heads
        self.attn = SeqAttention(
            hidden_size = self.head_dim,
            dropout = dropout,
            attn_span = attn_span,
        )
        self.proj_query = nn.Linear(hidden_size, hidden_size, bias = False)
        self.proj_val = nn.Linear(hidden_size, hidden_size, bias = False)
        self.proj_key = nn.Linear(hidden_size, hidden_size, bias = False)
        self.proj_out = nn.Linear(hidden_size, hidden_size, bias = False)

    def head_reshape(self, x):
        K = self.num_heads
        D = self.head_dim
        x = x.view(x.size()[:-1] + (K, D)) # B x (M + L) x K x D
        x = x.transpose(1, 2).contiguous() # B x K x (M + L) x D
        x = x.view(-1, x.size(-2), x.size(-1)) # B_K x (M + L) x D
        return x

    def forward(self, query, key, value, pos_encoding):
        B = query.size(0)
        K = self.num_heads
        D = self.head_dim
        M = query.size(1)

        query = self.proj_query(query)
        query = self.head_reshape(query)
        value = self.proj_val(value)
        value = self.head_reshape(value)
        key = self.proj_key(key)
        key = self.head_reshape(key)

        out = self.attn(query, key, value, pos_encoding) # B_K x M x D
        out = out.view(B, K, M, D) # B x K x M x D
        out = out.transpose(1, 2).contiguous() # B x M x K x D
        out = out.view(B, M, -1) # B x M x K_D
        out = self.proj_out(out)
        return out

class MomentumLayer(FMoETransformerMLP):
    def __init__(
        self,
        hidden_size,
        inner_hidden_size,
        dropout,
        gate,
        num_experts,
        moe_top_k,
        mhmoe_num_heads,
        mhmoe_beta,
        gamma,
        mu,
        use_xmoe,
        xmoe_dim,
        world_size,
    ):
        activation = nn.Sequential(nn.ReLU(), nn.Dropout(dropout))
        super().__init__(   
            hidden_size = hidden_size,
            inner_hidden_size = inner_hidden_size,
            activation = activation,
            gate = gate,
            num_experts = num_experts,
            moe_top_k = moe_top_k,
            mhmoe_num_heads = mhmoe_num_heads,
            mhmoe_beta = mhmoe_beta,
            use_xmoe = use_xmoe,
            xmoe_dim = xmoe_dim,
            world_size = world_size,
        )
        self.gamma = gamma
        self.mu = mu
        self.dropout = nn.Dropout(dropout)
        # self.layer_norm = nn.LayerNorm(hidden_size)


    def forward(self, inp, momentum):
        moe_out = super().forward(inp)
        moe_out = self.dropout(moe_out)

        momentum = self.mu * momentum + self.gamma * moe_out
        # output = self.layer_norm(inp - momentum)
        output = inp - momentum
        return output, momentum

class AdamLayer(FMoETransformerMLP):
    def __init__(
        self,
        hidden_size,
        inner_hidden_size,
        dropout,
        gate,
        num_experts,
        moe_top_k,
        mhmoe_num_heads,
        mhmoe_beta,
        gamma1,
        gamma2,
        mu,
        use_xmoe,
        xmoe_dim,
        world_size,
        beta1,
        beta2,
        layerth,
    ):
        activation = nn.Sequential(nn.ReLU(), nn.Dropout(dropout))
        super().__init__(
            hidden_size = hidden_size,
            inner_hidden_size = inner_hidden_size,
            activation = activation,
            gate = gate,
            num_experts = num_experts,
            moe_top_k = moe_top_k,
            mhmoe_num_heads = mhmoe_num_heads,
            mhmoe_beta = mhmoe_beta,
            use_xmoe = use_xmoe,
            xmoe_dim = xmoe_dim,
            world_size = world_size,
        )
        self.gamma1 = gamma1
        self.gamma2 = gamma2
        self.mu = mu
        self.beta1 = beta1
        self.beta2 = beta2
        self.layerth = layerth
        self.dropout = nn.Dropout(dropout)

    def forward(self, inp, momentum):
        moe_out = super().forward(inp)
        moe_out = self.dropout(moe_out)
        
        if self.layerth == 0:
            p = momentum[0]
            v = momentum[1]
            momentum = self.mu * momentum[2] + self.gamma2 * moe_out

            p = self.beta1 * p + (1 - self.beta1) * moe_out
            v = self.beta2 * v + (1 - self.beta2) * (moe_out ** 2)
            adam = (self.gamma1 / torch.sqrt(v + 1e-8)) * p + inp
            output = inp - adam  
        else:
            p = momentum[0]
            v = momentum[1]
            momentum = self.mu * momentum[2] + self.gamma2 * moe_out
            # output = self.layer_norm(inp - momentum)
            output = inp - momentum
        
        return output, (p, v, momentum)

def linear_warmup_scheduler(step, alpha_end, alpha_start=0, warmup=1):
    if step < warmup:
        a = step / float(warmup)
        return (1.0-a) * alpha_start + a * alpha_end
    return alpha_end

def linear_hl_warmup_scheduler(step, beta_end, beta_start=0, warmup=1):

    def f(beta, eps=1e-8):
        return math.log(0.5)/math.log(beta+eps)-1

    def f_inv(t):
        return math.pow(0.5, 1/(t+1))

    if step < warmup:
        a = step / float(warmup)
        return f_inv((1.0-a) * f(beta_start) + a * f(beta_end))
    return beta_end

class AdEMAMixLayer(FMoETransformerMLP):
    def __init__(
        self,
        hidden_size,
        inner_hidden_size,
        dropout,
        gate,
        num_experts,
        moe_top_k,
        mhmoe_num_heads,
        mhmoe_beta,
        gamma2,
        mu,
        alpha,
        beta1,
        beta2,
        beta3,
        t_warmup,
        alpha_warmup,
        beta3_warmup,
        ademamix_all_layers,
        use_xmoe,
        xmoe_dim,
        world_size,
        weight_decay,
        layerth,
    ):
        activation = nn.Sequential(nn.ReLU(), nn.Dropout(dropout))
        super().__init__(
            hidden_size = hidden_size,
            inner_hidden_size = inner_hidden_size,
            activation = activation,
            gate = gate,
            num_experts = num_experts,
            moe_top_k = moe_top_k,
            mhmoe_num_heads = mhmoe_num_heads,
            mhmoe_beta = mhmoe_beta,
            use_xmoe = use_xmoe,
            xmoe_dim = xmoe_dim,
            world_size = world_size,
        )
        self.mu = mu
        self.gamma2 = gamma2
        self.alpha = alpha
        self.beta1 = beta1
        self.beta2 = beta2
        self.beta3 = beta3
        # self.t_warmup = t_warmup
        self.alpha_warmup = alpha_warmup
        self.beta3_warmup = beta3_warmup
        self.ademamix_all_layers = ademamix_all_layers
        self.weight_decay = weight_decay
        self.layerth = layerth
        self.dropout = nn.Dropout(dropout)

    def forward(self, inp, momentum):
        moe_out = super().forward(inp)
        moe_out = self.dropout(moe_out)

        if self.layerth == 0 or self.ademamix_all_layers:
            m1, v, m2, step_count, _ = momentum
            step_count += 1
            step = step_count.item()
            bias_correction1 = 1.0 - self.beta1 ** step
            bias_correction2 = 1.0 - self.beta2 ** step

            if self.alpha_warmup:
                alpha_t = linear_warmup_scheduler(step, alpha_end = self.alpha, alpha_start = 0, warmup = self.alpha_warmup)
            else:
                alpha_t = self.alpha
            
            if self.beta3_warmup:
                beta3_t = linear_hl_warmup_scheduler(step, self.beta3, beta_start = self.beta1, warmup = self.beta3_warmup)
            else:
                beta3_t = self.beta3

            m1_new = self.beta1 * m1 + (1 - self.beta1) * moe_out
            v_new = self.beta2 * v + (1 - self.beta2) * (moe_out ** 2)
            m2_new = beta3_t * m2 + (1 - beta3_t) * moe_out
            momentum = self.mu * momentum[4] + self.gamma2 * moe_out
            
            denom = torch.sqrt(v_new / bias_correction2 + 1e-8)
            update = (m1_new / bias_correction1 + alpha_t * m2_new) / denom
            
            if self.weight_decay > 0:
                update = update + self.weight_decay * inp
                
            output = inp - update
            
            return output, (m1_new, v_new, m2_new, step_count, momentum)
        else:
            m1, v, m2, step_count, _ = momentum
            momentum = self.mu * momentum[4] + self.gamma2 * moe_out
            
            output = inp - momentum
            return output, (m1, v, m2, step_count, momentum)

class SignumLayer(FMoETransformerMLP):
    def __init__(
        self,
        hidden_size,
        inner_hidden_size,
        dropout,
        gate,
        num_experts,
        moe_top_k,
        mhmoe_num_heads,
        mhmoe_beta,
        rand_zero,
        use_xmoe,
        xmoe_dim,
        world_size,
        beta1,
        layerth,
    ):
        activation = nn.Sequential(nn.ReLU(), nn.Dropout(dropout))
        super().__init__(
            hidden_size = hidden_size,
            inner_hidden_size = inner_hidden_size,
            activation = activation,
            gate = gate,
            num_experts = num_experts,
            moe_top_k = moe_top_k,
            mhmoe_num_heads = mhmoe_num_heads,
            mhmoe_beta = mhmoe_beta,
            use_xmoe = use_xmoe,
            xmoe_dim = xmoe_dim,
            world_size = world_size,
        )
        self.beta1 = beta1
        self.rand_zero = rand_zero
        self.layerth = layerth
        self.dropout = nn.Dropout(dropout)

    def forward(self, inp, momentum):
        moe_out = super().forward(inp)
        moe_out = self.dropout(moe_out)
        
        v = momentum
        moe_out = torch.sign(moe_out)
        if self.rand_zero:
            is_zero = (moe_out == 0)
            moe_out[is_zero] = 2 * torch.random.randint(0, 2, size = torch.sum(is_zero)) - 1
        signum = self.beta1 * v + (1 - self.beta1) * moe_out
        output = inp - signum
        
        return output, signum

class TransformerSeqLayer(nn.Module):
    def __init__(
        self,
        hidden_size,
        inner_hidden_size,
        num_heads,
        attn_span,
        dropout,
        gate_name,
        num_experts,
        moe_top_k,
        mhmoe_num_heads,
        mhmoe_beta,
        gamma1,
        gamma2,
        mu,
        alpha,
        beta1,
        beta2,
        beta3,
        t_warmup,
        alpha_warmup,
        beta3_warmup,
        ademamix_all_layers,
        weight_decay,
        rand_zero,
        use_xmoe,
        xmoe_dim,
        world_size,
        s,
        g,
        layerth,
    ):
        super().__init__()
        if gate_name == "smoe":
            gate = CustomNaiveGate_Balance_SMoE # from SwitchTransformer paper
        elif gate_name == "mhmoe":
            gate = MHMoEGate
        else:
            ValueError("Incorrect gate name")
        
        self.use_attn = s == "s"
        self.attn = (
            MultiHeadSeqAttention(
                hidden_size = hidden_size,
                num_heads = num_heads,
                dropout = dropout,
                attn_span = attn_span,
            )
            if self.use_attn
            else None
        )
        
        self.use_smoe = g in ["m", "a", "e"]
        self.smoe = (
            MomentumLayer(
                hidden_size = hidden_size,
                inner_hidden_size = inner_hidden_size,
                dropout = dropout,
                gate = gate,
                num_experts = num_experts,
                moe_top_k = moe_top_k,
                mhmoe_num_heads = mhmoe_num_heads,
                mhmoe_beta = mhmoe_beta,
                gamma = gamma2,
                mu = mu,
                use_xmoe = use_xmoe,
                xmoe_dim = xmoe_dim,
                world_size = world_size,
            )
            if g == "m"
            else
            AdamLayer(
                hidden_size = hidden_size,
                inner_hidden_size = inner_hidden_size,
                dropout = dropout,
                gate = gate,
                num_experts = num_experts,
                moe_top_k = moe_top_k,
                mhmoe_num_heads = mhmoe_num_heads,
                mhmoe_beta = mhmoe_beta,
                gamma1 = gamma1,
                gamma2 = gamma2,
                mu = mu,
                use_xmoe = use_xmoe,
                xmoe_dim = xmoe_dim,
                world_size = world_size,
                beta1 = beta1,
                beta2 = beta2,
                layerth = layerth,
            )
            if g == "a"
            else
            AdEMAMixLayer(
                hidden_size = hidden_size,
                inner_hidden_size = inner_hidden_size,
                dropout = dropout,
                gate = gate,
                num_experts = num_experts,
                moe_top_k = moe_top_k,
                mhmoe_num_heads = mhmoe_num_heads,
                mhmoe_beta = mhmoe_beta,
                gamma2 = gamma2,
                mu = mu,
                alpha = alpha,
                beta1 = beta1,
                beta2 = beta2,
                beta3 = beta3,
                t_warmup = t_warmup,
                alpha_warmup = alpha_warmup,
                beta3_warmup = beta3_warmup,
                ademamix_all_layers = ademamix_all_layers,
                weight_decay = weight_decay,
                use_xmoe = use_xmoe,
                xmoe_dim = xmoe_dim,
                world_size = world_size,
                layerth = layerth,
            )
            if g == "e"
            else
            SignumLayer(
                hidden_size = hidden_size,
                inner_hidden_size = inner_hidden_size,
                dropout = dropout,
                gate = gate,
                num_experts = num_experts,
                moe_top_k = moe_top_k,
                mhmoe_num_heads = mhmoe_num_heads,
                mhmoe_beta = mhmoe_beta,
                use_xmoe = use_xmoe,
                xmoe_dim = xmoe_dim,
                world_size = world_size,
                beta1 = beta1,
                rand_zero = rand_zero,
                layerth = layerth,
            )
            if g == "u"
            else None
        )

        self.norm1 = nn.LayerNorm(hidden_size)
        self.norm2 = nn.LayerNorm(hidden_size)
    
    def forward(self, h, h_cache, pos_encoding, momentum):
        # h = B x M x H
        # h_cache = B x L x H
        if self.use_attn:
            h_all = torch.cat([h_cache, h], dim = 1) # B x (M + L) x H
            attn_out = self.attn(h, h_all, h_all, pos_encoding)
            h = self.norm1(h + attn_out) # B x M x H
        if self.use_smoe:
            smoe_out, momentum = self.smoe(h, momentum)
            h = self.norm2(h + smoe_out) # B x M x H
        return h, momentum

class TransformerSeq(nn.Module):
    def __init__(
        self,
        vocab_size,
        hidden_size,
        inner_hidden_size,
        num_heads,
        num_layers,
        attn_span,
        architecture,
        dropout,
        gate_name,
        num_experts,
        moe_top_k,
        mhmoe_num_heads,
        mhmoe_beta,
        gamma1,
        gamma2,
        mu,
        alpha,
        beta1,
        beta2,
        beta3,
        t_warmup,
        alpha_warmup,
        beta3_warmup,
        ademamix_all_layers,
        weight_decay,
        rand_zero,
        use_xmoe,
        xmoe_dim,
        world_size,
        **kwargs,
    ):
        super().__init__()
        self.inp_embed = nn.Embedding(vocab_size, hidden_size)
        self.out_embed = nn.Linear(hidden_size, vocab_size)

        self.pos_encoding = nn.Parameter(torch.randn(1, hidden_size // num_heads, attn_span))
        self.arch = architecture

        self.attn_layer_count = self.arch.count("s")
        self.layers = nn.ModuleList()

        self.layers.extend(
            TransformerSeqLayer(
                hidden_size = hidden_size,
                inner_hidden_size = inner_hidden_size,
                num_heads = num_heads,
                attn_span = attn_span,
                dropout = dropout,
                gate_name = gate_name,
                num_experts = num_experts,
                moe_top_k = moe_top_k,
                mhmoe_num_heads = mhmoe_num_heads,
                mhmoe_beta = mhmoe_beta,
                gamma1 = gamma1,
                gamma2 = gamma2,
                mu = mu,
                alpha = alpha,
                beta1 = beta1,
                beta2 = beta2,
                beta3 = beta3,
                t_warmup = t_warmup,
                alpha_warmup = alpha_warmup,
                beta3_warmup = beta3_warmup,
                ademamix_all_layers = ademamix_all_layers,
                weight_decay = weight_decay,
                use_xmoe = use_xmoe,
                xmoe_dim = xmoe_dim,
<<<<<<< HEAD
                weight_decay = weight_decay,
                rand_zero = rand_zero,
=======
>>>>>>> 982bb640
                world_size = world_size,
                s = self.arch[2 * i],
                g = self.arch[2 * i + 1],
                layerth = i
            )
            for i in range(num_layers)
        )
    
    def forward(self, x, h_cache):
        block_size = x.size(1) # B x M
        h = self.inp_embed(x) # B x M x H
        h_cache_next = []
        if "e" in self.arch:
            momentum = (
                torch.zeros_like(h),
                torch.zeros_like(h),
                torch.zeros_like(h),
                torch.zeros(1, device = h.device, dtype = torch.long),
                torch.zeros_like(h),
            )
        elif "a" in self.arch:
            momentum = (
                torch.zeros_like(h),
                torch.zeros_like(h),
                torch.zeros_like(h),
                )
        else: # in case of no momentum --mu will be set to zero
            momentum = torch.zeros_like(h)
        
        for i, layer in enumerate(self.layers):
            if layer.use_attn:
                cache_size = layer.attn.attn.get_cache_size()
                if cache_size > block_size:
                    h_cache_next_l = torch.cat(
                        [h_cache[i][:, -cache_size + block_size:, :], h],
                        dim = 1
                    ).detach()
                else:
                    h_cache_next_l = h[:, -cache_size:, :].detach()
                h_cache_next.append(h_cache_next_l)
                h, momentum = layer(h, h_cache[i], self.pos_encoding, momentum) # B x M x H
            else:
                # TODO: is this branch even necesarry in our case?
                h = layer(h, [], self.pos_encoding)
        
        out = F.log_softmax(self.out_embed(h), dim = -1)
        return out, h_cache_next<|MERGE_RESOLUTION|>--- conflicted
+++ resolved
@@ -616,11 +616,8 @@
                 weight_decay = weight_decay,
                 use_xmoe = use_xmoe,
                 xmoe_dim = xmoe_dim,
-<<<<<<< HEAD
                 weight_decay = weight_decay,
                 rand_zero = rand_zero,
-=======
->>>>>>> 982bb640
                 world_size = world_size,
                 s = self.arch[2 * i],
                 g = self.arch[2 * i + 1],
